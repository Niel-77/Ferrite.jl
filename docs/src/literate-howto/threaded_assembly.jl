--- conflicted
+++ resolved
@@ -73,11 +73,7 @@
 #
 # ScratchValues is a thread-local collection of data that each thread needs to own,
 # since we need to be able to mutate the data in the threads independently
-<<<<<<< HEAD
-struct ScratchValues{T, CV <: CellValues, FV <: FaceValues, TT <: AbstractTensor, dim, AT <: Ferrite.AbstractSparseAssembler}
-=======
-struct ScratchValues{T, CV <: CellValues, FV <: FacetValues, TT <: AbstractTensor, dim, Ti}
->>>>>>> cf97ee51
+struct ScratchValues{T, CV <: CellValues, FV <: FacetValues, TT <: AbstractTensor, dim, AT <: Ferrite.AbstractSparseAssembler}
     Ke::Matrix{T}
     fe::Vector{T}
     cellvalues::CV
