--- conflicted
+++ resolved
@@ -270,18 +270,14 @@
     ## Export the solution and the stress
     filename = "cook_" * (interpolation_u == Lagrange{RefTriangle, 1}()^2 ? "linear" : "quadratic") *
                          "_linear"
-<<<<<<< HEAD
+
     Ferrite.VTKFile(filename, grid) do vtk
         write_solution(vtk, dh, u)
-=======
-    vtk_grid(filename, dh) do vtkfile
-        vtk_point_data(vtkfile, dh, u)
         for i in 1:3, j in 1:3
             σij = [x[i, j] for x in σ]
-            vtk_cell_data(vtkfile, σij, "sigma_$(i)$(j)")
-        end
-        vtk_cell_data(vtkfile, σvM, "sigma von Mise")
->>>>>>> 3cff6011
+            write_celldata(vtk, σij, "sigma_$(i)$(j)")
+        end
+        write_celldata(vtk, σvM, "sigma von Mises")
     end
     return u
 end
