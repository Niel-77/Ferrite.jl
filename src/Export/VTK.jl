--- conflicted
+++ resolved
@@ -266,17 +266,12 @@
 function write_solution(vtk::VTKFile, dh::AbstractDofHandler, u::Vector, suffix="")
     fieldnames = Ferrite.getfieldnames(dh)  # all primary fields
     for name in fieldnames
-<<<<<<< HEAD
         if write_discontinuous(vtk)
             data = evaluate_at_discontinuous_vtkgrid_nodes(dh, u, name, vtk.cellnodes)
         else
             data = _evaluate_at_grid_nodes(dh, u, name, #=vtk=# Val(true))
         end
-        _vtk_write_nodedata(vtk.vtk, data, string(name, suffix))
-=======
-        data = _evaluate_at_grid_nodes(dh, u, name, #=vtk=# Val(true))
         _vtk_write_node_data(vtk.vtk, data, string(name, suffix))
->>>>>>> d6a199e1
     end
     return vtk
 end
