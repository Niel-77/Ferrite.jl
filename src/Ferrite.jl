module Ferrite

using Reexport: @reexport
@reexport using Tensors

using Base:
    @propagate_inbounds
using EnumX:
    EnumX, @enumx
using LinearAlgebra:
    LinearAlgebra, Symmetric, Transpose, cholesky, det, issymmetric, norm,
    pinv, tr
using NearestNeighbors:
    NearestNeighbors, KDTree, knn
using OrderedCollections:
    OrderedSet
using SparseArrays:
<<<<<<< HEAD
    SparseArrays, SparseMatrixCSC, nonzeros, nzrange, rowvals, sparse, spzeros,
    AbstractSparseMatrixCSC
=======
    SparseArrays, SparseMatrixCSC, nonzeros, nzrange, rowvals, sparse
>>>>>>> cf97ee51
using StaticArrays:
    StaticArrays, MArray, MMatrix, SArray, SMatrix, SVector
using WriteVTK:
    WriteVTK, VTKCellTypes
using Tensors:
    Tensors, AbstractTensor, SecondOrderTensor, SymmetricTensor, Tensor, Vec, gradient,
    rotation_tensor, symmetric, tovoigt!, hessian, otimesu
using ForwardDiff:
    ForwardDiff


include("exports.jl")

"""
    AbstractRefShape{refdim}

Supertype for all reference shapes, with reference dimension `refdim`. Reference shapes are
used to define grid cells, shape functions, and quadrature rules. Currently existing
reference shapes are: [`RefLine`](@ref), [`RefTriangle`](@ref), [`RefQuadrilateral`](@ref),
[`RefTetrahedron`](@ref), [`RefHexahedron`](@ref), [`RefPrism`](@ref).
"""
abstract type AbstractRefShape{refdim} end

# See src/docs.jl for detailed documentation
struct RefHypercube{refdim} <: AbstractRefShape{refdim} end
struct RefSimplex{refdim}   <: AbstractRefShape{refdim} end
const RefLine          = RefHypercube{1}
const RefQuadrilateral = RefHypercube{2}
const RefHexahedron    = RefHypercube{3}
const RefTriangle      = RefSimplex{2}
const RefTetrahedron   = RefSimplex{3}
struct RefPrism         <: AbstractRefShape{3} end
struct RefPyramid       <: AbstractRefShape{3} end

"""
    Ferrite.getrefdim(RefShape::Type{<:AbstractRefShape})

Get the dimension of the reference shape
"""
getrefdim(::Type{<:AbstractRefShape{rdim}}) where rdim = rdim

abstract type AbstractCell{refshape <: AbstractRefShape} end

abstract type AbstractValues end
abstract type AbstractCellValues <: AbstractValues end
abstract type AbstractFacetValues <: AbstractValues end

"""
Abstract type which is used as identifier for faces, edges and verices
"""
abstract type BoundaryIndex end

"""
A `CellIndex` wraps an Int and corresponds to a cell with that number in the mesh
"""
struct CellIndex
    idx::Int
end

"""
A `FaceIndex` wraps an (Int, Int) and defines a local face by pointing to a (cell, face).
"""
struct FaceIndex <: BoundaryIndex
    idx::Tuple{Int,Int} # cell and side
end

"""
A `EdgeIndex` wraps an (Int, Int) and defines a local edge by pointing to a (cell, edge).
"""
struct EdgeIndex <: BoundaryIndex
    idx::Tuple{Int,Int} # cell and side
end

"""
A `VertexIndex` wraps an (Int, Int) and defines a local vertex by pointing to a (cell, vert).
"""
struct VertexIndex <: BoundaryIndex
    idx::Tuple{Int,Int} # cell and side
end

"""
A `FacetIndex` wraps an (Int, Int) and defines a local facet by pointing to a (cell, facet).
"""
struct FacetIndex <: BoundaryIndex
    idx::Tuple{Int,Int} # cell and side
end

const AbstractVecOrSet{T} = Union{AbstractSet{T}, AbstractVector{T}}
const IntegerCollection = AbstractVecOrSet{<:Integer}

include("utils.jl")

# Matrix/Vector utilities
include("arrayutils.jl")

# Interpolations
include("interpolations.jl")

# Quadrature
include("Quadrature/quadrature.jl")

# FEValues
include("FEValues/GeometryMapping.jl")
include("FEValues/FunctionValues.jl")
include("FEValues/CellValues.jl")
include("FEValues/FacetValues.jl")
include("FEValues/InterfaceValues.jl")
include("FEValues/PointValues.jl")
include("FEValues/common_values.jl")
include("FEValues/face_integrals.jl")

# Grid
include("Grid/grid.jl")
include("Grid/topology.jl")
include("Grid/utils.jl")
include("Grid/grid_generators.jl")
include("Grid/coloring.jl")

# Dofs
include("Dofs/DofHandler.jl")
include("Dofs/ConstraintHandler.jl")
include("Dofs/apply_analytical.jl")
include("Dofs/sparsity_pattern.jl")
include("Dofs/DofRenumbering.jl")

include("iterators.jl")

# Assembly
include("assembler.jl")

# Projection
include("L2_projection.jl")

# Export
include("Export/VTK.jl")

# Point Evaluation
include("PointEvalHandler.jl")

# Other
include("deprecations.jl")
include("docs.jl")

end # module<|MERGE_RESOLUTION|>--- conflicted
+++ resolved
@@ -15,12 +15,8 @@
 using OrderedCollections:
     OrderedSet
 using SparseArrays:
-<<<<<<< HEAD
-    SparseArrays, SparseMatrixCSC, nonzeros, nzrange, rowvals, sparse, spzeros,
+    SparseArrays, SparseMatrixCSC, nonzeros, nzrange, rowvals, sparse,
     AbstractSparseMatrixCSC
-=======
-    SparseArrays, SparseMatrixCSC, nonzeros, nzrange, rowvals, sparse
->>>>>>> cf97ee51
 using StaticArrays:
     StaticArrays, MArray, MMatrix, SArray, SMatrix, SVector
 using WriteVTK:
