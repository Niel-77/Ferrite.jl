
abstract type AbstractProjector end

struct L2Projector <: AbstractProjector
    func_ip::Interpolation
    geom_ip::Interpolation
    M_cholesky #::SuiteSparse.CHOLMOD.Factor{Float64}
    dh::DofHandler
<<<<<<< HEAD
    ch::ConstraintHandler
    set::Vector{Int}
=======
    set::OrderedSet{Int}
>>>>>>> c015df09
end

"""
    L2Projector(func_ip::Interpolation, grid::AbstractGrid; kwargs...)

Create an `L2Projector` used for projecting quadrature data. `func_ip`
is the function interpolation used for the projection and `grid` the grid
over which the projection is applied.

Keyword arguments:
 - `qr_lhs`: quadrature for the left hand side. Defaults to a quadrature which exactly
   integrates a mass matrix with `func_ip` as the interpolation.
 - `set`: element set over which the projection applies. Defaults to all elements in the grid.
 - `geom_ip`: geometric interpolation. Defaults to the default interpolation for the grid.


The `L2Projector` acts as the integrated left hand side of the projection equation:
Find projection ``u \\in L_2(\\Omega)`` such that
```math
\\int v u \\ \\mathrm{d}\\Omega = \\int v f \\ \\mathrm{d}\\Omega \\quad \\forall v \\in L_2(\\Omega),
```
where ``f`` is the data to project.

Use [`project`](@ref) to integrate the right hand side and solve for the system.
"""
function L2Projector(
        func_ip::Interpolation,
        grid::AbstractGrid;
        qr_lhs::QuadratureRule = _mass_qr(func_ip),
<<<<<<< HEAD
        set = 1:getncells(grid),
        geom_ip::Interpolation = default_interpolation(getcelltype(grid, first(set)))
=======
        set = OrderedSet(1:getncells(grid)),
        geom_ip::Interpolation = default_interpolation(getcelltype(grid, first(set))),
>>>>>>> c015df09
    )

    # TODO: Maybe this should not be allowed? We always assume to project scalar entries.
    if func_ip isa VectorizedInterpolation
        func_ip = func_ip.ip
    end

    _check_same_celltype(grid, set)
    _set = convert_to_orderedset(set)

    fe_values_mass = CellValues(qr_lhs, func_ip, geom_ip)

    # Create an internal scalar valued field. This is enough since the projection is done on a component basis, hence a scalar field.
    dh = DofHandler(grid)
    sdh = SubDofHandler(dh, _set)
    add!(sdh, :_, func_ip) # we need to create the field, but the interpolation is not used here
    close!(dh)

<<<<<<< HEAD
    ch_hanging = ConstraintHandler(dh)
    if grid isa NonConformingGrid
        add!(ch_hanging, ConformityConstraint(:_))
    end
    close!(ch_hanging);
    M = _assemble_L2_matrix(fe_values_mass, set, dh, ch_hanging)  # the "mass" matrix
    #apply!(M,ch_hanging)

    return L2Projector(func_ip, geom_ip, M, dh, ch_hanging, collect(set))
=======
    M = _assemble_L2_matrix(fe_values_mass, _set, dh)  # the "mass" matrix
    M_cholesky = cholesky(M)

    return L2Projector(func_ip, geom_ip, M_cholesky, dh, _set)
>>>>>>> c015df09
end

# Quadrature sufficient for integrating a mass matrix
function _mass_qr(::Lagrange{shape, order}) where {shape <: AbstractRefShape, order}
    return QuadratureRule{shape}(order + 1)
end
function _mass_qr(::Lagrange{shape, 2}) where {shape <: RefSimplex}
    return QuadratureRule{shape}(4)
end
_mass_qr(ip::VectorizedInterpolation) = _mass_qr(ip.ip)

function Base.show(io::IO, ::MIME"text/plain", proj::L2Projector)
    println(io, typeof(proj))
    println(io, "  projection on:           ", length(proj.set), "/", getncells(get_grid(proj.dh)), " cells in grid")
    println(io, "  function interpolation:  ", proj.func_ip)
    println(io, "  geometric interpolation: ", proj.geom_ip)
end

function _assemble_L2_matrix(fe_values, set, dh, ch)

    n = Ferrite.getnbasefunctions(fe_values)
    M = create_sparsity_pattern(dh, ch)
    assembler = start_assemble(M)

    Me = zeros(n, n)
    cell_dofs = zeros(Int, n)

    function symmetrize_to_lower!(K)
       for i in 1:size(K, 1)
           for j in i+1:size(K, 1)
               K[j, i] = K[i, j]
           end
       end
    end

    ## Assemble contributions from each cell
    for cellnum in set
        celldofs!(cell_dofs, dh, cellnum)

        fill!(Me, 0)
        Xe = getcoordinates(get_grid(dh), cellnum)
        reinit!(fe_values, Xe)

        ## ∭( v ⋅ u )dΩ
        for q_point = 1:getnquadpoints(fe_values)
            dΩ = getdetJdV(fe_values, q_point)
            for j = 1:n
                v = shape_value(fe_values, q_point, j)
                for i = 1:j
                    u = shape_value(fe_values, q_point, i)
                    Me[i, j] += v ⋅ u * dΩ
                end
            end
        end
        symmetrize_to_lower!(Me)
        assemble!(assembler, cell_dofs, Me)
    end
    return M
end


"""
    project(proj::L2Projector, vals, qr_rhs::QuadratureRule)

Makes a L2 projection of data `vals` to the nodes of the grid using the projector `proj`
(see [`L2Projector`](@ref)).

`project` integrates the right hand side, and solves the projection ``u`` from the following projection equation:
Find projection ``u \\in L_2(\\Omega)`` such that
```math
\\int v u \\ \\mathrm{d}\\Omega = \\int v f \\ \\mathrm{d}\\Omega \\quad \\forall v \\in L_2(\\Omega),
```
where ``f`` is the data to project, i.e. `vals`.

The data `vals` should be a vector, with length corresponding to number of elements, of vectors,
with length corresponding to number of quadrature points per element, matching the number of points in `qr_rhs`.
Alternatively, `vals` can be a matrix, with number of columns corresponding to number of elements,
and number of rows corresponding to number of points in `qr_rhs`.
Example (scalar) input data:
```julia
vals = [
    [0.44, 0.98, 0.32], # data for quadrature point 1, 2, 3 of element 1
    [0.29, 0.48, 0.55], # data for quadrature point 1, 2, 3 of element 2
    # ...
]
```
or equivalent in matrix form:
```julia
vals = [
    0.44 0.29 # ...
    0.98 0.48 # ...
    0.32 0.55 # ...
]
```
Supported data types to project are `Number`s and `AbstractTensor`s.

The order of the returned data correspond to the order of the `L2Projector`s internal
`DofHandler`. To export the result, use `vtk_point_data(vtk, proj, projected_data)`.
"""
function project(proj::L2Projector,
                 vars::AbstractVector{<:AbstractVector{T}},
                 qr_rhs::QuadratureRule) where T <: Union{Number, AbstractTensor}

    # For using the deprecated API
    fe_values = CellValues(qr_rhs, proj.func_ip, proj.geom_ip)

    M = T <: AbstractTensor ? length(vars[1][1].data) : 1

    projected_vals = _project(vars, proj, fe_values, M, T)::Vector{T}

    return projected_vals
end
function project(p::L2Projector, vars::AbstractMatrix, qr_rhs::QuadratureRule)
    # TODO: Random access into vars is required for now, hence the collect
    return project(p, collect(eachcol(vars)), qr_rhs)
end

function _project(vars, proj::L2Projector, fe_values::AbstractValues, M::Integer, ::Type{T}) where {T}
    # Assemble the multi-column rhs, f = ∭( v ⋅ x̂ )dΩ
    # The number of columns corresponds to the length of the data-tuple in the tensor x̂.

    f = zeros(ndofs(proj.dh), M)
    n = getnbasefunctions(fe_values)
    fe = zeros(n, M)

    cell_dofs = zeros(Int, n)
    nqp = getnquadpoints(fe_values)

    get_data(x::AbstractTensor, i) = x.data[i]
    get_data(x::Number, i) = x
    ch = proj.ch

    ## Assemble contributions from each cell
    for (ic,cellnum) in enumerate(proj.set)
        celldofs!(cell_dofs, proj.dh, cellnum)
        fill!(fe, 0)
        Xe = getcoordinates(get_grid(proj.dh), cellnum)
        cell_vars = vars[ic]
        reinit!(fe_values, Xe)

        for q_point = 1:nqp
            dΩ = getdetJdV(fe_values, q_point)
            qp_vars = cell_vars[q_point]
            for i = 1:n
                v = shape_value(fe_values, q_point, i)
                for j in 1:M
                    fe[i, j] += v * get_data(qp_vars, j) * dΩ
                end
            end
        end

        # Assemble cell contribution
        for (num, dof) in enumerate(cell_dofs)
            f[dof, :] += fe[num, :]
        end
    end

    # Correctly apply affine constraints
    projected_vals = similar(f)
    rhsdata = get_rhs_data(ch,proj.M_cholesky)
    apply!(proj.M_cholesky,ch)
    for (i,col) in enumerate(eachcol(f))
        apply_rhs!(rhsdata, col, ch)
        u = proj.M_cholesky \ col
        apply!(u, ch)
        projected_vals[:,i] = u
    end

    # Recast to original input type
    make_T(vals) = T <: AbstractTensor ? T(Tuple(vals)) : vals[1]
    return T[make_T(x) for x in eachrow(projected_vals)]
end

evaluate_at_grid_nodes(proj::L2Projector, vals::AbstractVector) =
    _evaluate_at_grid_nodes(proj, vals, Val(false))

# Numbers can be handled by the method for DofHandler
_evaluate_at_grid_nodes(proj::L2Projector, vals::AbstractVector{<:Number}, vtk) =
    _evaluate_at_grid_nodes(proj.dh, vals, only(getfieldnames(proj.dh)), vtk)

# Deal with projected tensors
function _evaluate_at_grid_nodes(
    proj::L2Projector, vals::AbstractVector{S}, ::Val{vtk}
) where {order, dim, T, M, S <: Union{Tensor{order,dim,T,M}, SymmetricTensor{order,dim,T,M}}, vtk}
    dh = proj.dh
    # The internal dofhandler in the projector is a scalar field, but the values in vals
    # can be any tensor field, however, the number of dofs should always match the length of vals
    @assert ndofs(dh) == length(vals)
    if vtk
        nout = S <: Vec{2} ? 3 : M # Pad 2D Vec to 3D
        data = fill(T(NaN), nout, getnnodes(get_grid(dh)))
    else
        data = fill(NaN * zero(S), getnnodes(get_grid(dh)))
    end
    ip, gip = proj.func_ip, proj.geom_ip
    refdim, refshape = getdim(ip), getrefshape(ip)
    local_node_coords = reference_coordinates(gip)
    qr = QuadratureRule{refshape}(zeros(length(local_node_coords)), local_node_coords)
    cv = CellValues(qr, ip)
    # Function barrier
    return _evaluate_at_grid_nodes!(data, cv, dh, proj.set, vals)
end
function _evaluate_at_grid_nodes!(data, cv, dh, set, u::AbstractVector{S}) where S
    ue = zeros(S, getnbasefunctions(cv))
    for cell in CellIterator(dh, set)
        @assert getnquadpoints(cv) == length(cell.nodes)
        for (i, I) in pairs(cell.dofs)
            ue[i] = u[I]
        end
        for (qp, nodeid) in pairs(cell.nodes)
            # Loop manually over the shape functions since function_value
            # doesn't like scalar base functions with tensor dofs
            val = zero(S)
            for i in 1:getnbasefunctions(cv)
                val += shape_value(cv, qp, i) * ue[i]
            end
            if data isa Matrix # VTK
                dataview = @view data[:, nodeid]
                fill!(dataview, 0) # purge the NaN
                toparaview!(dataview, val)
            else
                data[nodeid] = val
            end
        end
    end
    return data
end<|MERGE_RESOLUTION|>--- conflicted
+++ resolved
@@ -6,12 +6,8 @@
     geom_ip::Interpolation
     M_cholesky #::SuiteSparse.CHOLMOD.Factor{Float64}
     dh::DofHandler
-<<<<<<< HEAD
     ch::ConstraintHandler
-    set::Vector{Int}
-=======
     set::OrderedSet{Int}
->>>>>>> c015df09
 end
 
 """
@@ -41,13 +37,8 @@
         func_ip::Interpolation,
         grid::AbstractGrid;
         qr_lhs::QuadratureRule = _mass_qr(func_ip),
-<<<<<<< HEAD
-        set = 1:getncells(grid),
-        geom_ip::Interpolation = default_interpolation(getcelltype(grid, first(set)))
-=======
         set = OrderedSet(1:getncells(grid)),
         geom_ip::Interpolation = default_interpolation(getcelltype(grid, first(set))),
->>>>>>> c015df09
     )
 
     # TODO: Maybe this should not be allowed? We always assume to project scalar entries.
@@ -66,7 +57,6 @@
     add!(sdh, :_, func_ip) # we need to create the field, but the interpolation is not used here
     close!(dh)
 
-<<<<<<< HEAD
     ch_hanging = ConstraintHandler(dh)
     if grid isa NonConformingGrid
         add!(ch_hanging, ConformityConstraint(:_))
@@ -75,13 +65,7 @@
     M = _assemble_L2_matrix(fe_values_mass, set, dh, ch_hanging)  # the "mass" matrix
     #apply!(M,ch_hanging)
 
-    return L2Projector(func_ip, geom_ip, M, dh, ch_hanging, collect(set))
-=======
-    M = _assemble_L2_matrix(fe_values_mass, _set, dh)  # the "mass" matrix
-    M_cholesky = cholesky(M)
-
-    return L2Projector(func_ip, geom_ip, M_cholesky, dh, _set)
->>>>>>> c015df09
+    return L2Projector(func_ip, geom_ip, M, dh, ch_hanging, _set)
 end
 
 # Quadrature sufficient for integrating a mass matrix
