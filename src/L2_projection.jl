
abstract type AbstractProjector end

struct L2Projector <: AbstractProjector
    func_ip::Interpolation
    geom_ip::Interpolation
    M_cholesky #::SuiteSparse.CHOLMOD.Factor{Float64}
    dh::DofHandler
    set::Vector{Int}
end

"""
    L2Projector(func_ip::Interpolation, grid::AbstractGrid; kwargs...)

Create an `L2Projector` used for projecting quadrature data. `func_ip`
is the function interpolation used for the projection and `grid` the grid
over which the projection is applied.

Keyword arguments:
 - `qr_lhs`: quadrature for the left hand side. Defaults to a quadrature which exactly
   integrates a mass matrix with `func_ip` as the interpolation.
 - `set`: element set over which the projection applies. Defaults to all elements in the grid.
 - `geom_ip`: geometric interpolation. Defaults to the default interpolation for the grid.


The `L2Projector` acts as the integrated left hand side of the projection equation:
Find projection ``u \\in L_2(\\Omega)`` such that
```math
\\int v u \\ \\mathrm{d}\\Omega = \\int v f \\ \\mathrm{d}\\Omega \\quad \\forall v \\in L_2(\\Omega),
```
where ``f`` is the data to project.

Use [`project`](@ref) to integrate the right hand side and solve for the system.
"""
function L2Projector(
        func_ip::Interpolation,
        grid::AbstractGrid;
        qr_lhs::QuadratureRule = _mass_qr(func_ip),
        set = 1:getncells(grid),
        geom_ip::Interpolation = default_interpolation(getcelltype(grid, first(set))),
    )

    # TODO: Maybe this should not be allowed? We always assume to project scalar entries.
    if func_ip isa VectorizedInterpolation
        func_ip = func_ip.ip
    end

    _check_same_celltype(grid, set)

    fe_values_mass = CellValues(qr_lhs, func_ip, geom_ip)

    # Create an internal scalar valued field. This is enough since the projection is done on a component basis, hence a scalar field.
    dh = DofHandler(grid)
    sdh = SubDofHandler(dh, Set(set))
    add!(sdh, :_, func_ip) # we need to create the field, but the interpolation is not used here
    close!(dh)

    M = _assemble_L2_matrix(fe_values_mass, set, dh)  # the "mass" matrix
    M_cholesky = cholesky(M)

    return L2Projector(func_ip, geom_ip, M_cholesky, dh, collect(set))
end

# Quadrature sufficient for integrating a mass matrix
function _mass_qr(::Lagrange{shape, order}) where {shape <: AbstractRefShape, order}
    return QuadratureRule{shape}(order + 1)
end
function _mass_qr(::Lagrange{shape, 2}) where {shape <: RefSimplex}
    return QuadratureRule{shape}(4)
end
_mass_qr(ip::VectorizedInterpolation) = _mass_qr(ip.ip)

function Base.show(io::IO, ::MIME"text/plain", proj::L2Projector)
    println(io, typeof(proj))
    println(io, "  projection on:           ", length(proj.set), "/", getncells(get_grid(proj.dh)), " cells in grid")
    println(io, "  function interpolation:  ", proj.func_ip)
    println(io, "  geometric interpolation: ", proj.geom_ip)
end

function _assemble_L2_matrix(fe_values, set, dh)

    n = Ferrite.getnbasefunctions(fe_values)
    M = create_symmetric_sparsity_pattern(dh)
    assembler = start_assemble(M)

    Me = zeros(n, n)
    cell_dofs = zeros(Int, n)

    function symmetrize_to_lower!(K)
       for i in 1:size(K, 1)
           for j in i+1:size(K, 1)
               K[j, i] = K[i, j]
           end
       end
    end

    ## Assemble contributions from each cell
    for cellnum in set
        celldofs!(cell_dofs, dh, cellnum)

        fill!(Me, 0)
        Xe = get_cell_coordinates(get_grid(dh), cellnum)
        reinit!(fe_values, Xe)

        ## ∭( v ⋅ u )dΩ
        for q_point = 1:getnquadpoints(fe_values)
            dΩ = getdetJdV(fe_values, q_point)
            for j = 1:n
                v = shape_value(fe_values, q_point, j)
                for i = 1:j
                    u = shape_value(fe_values, q_point, i)
                    Me[i, j] += v ⋅ u * dΩ
                end
            end
        end
        symmetrize_to_lower!(Me)
        assemble!(assembler, cell_dofs, Me)
    end
    return M
end


"""
    project(proj::L2Projector, vals, qr_rhs::QuadratureRule)

Makes a L2 projection of data `vals` to the nodes of the grid using the projector `proj`
(see [`L2Projector`](@ref)).

`project` integrates the right hand side, and solves the projection ``u`` from the following projection equation:
Find projection ``u \\in L_2(\\Omega)`` such that
```math
\\int v u \\ \\mathrm{d}\\Omega = \\int v f \\ \\mathrm{d}\\Omega \\quad \\forall v \\in L_2(\\Omega),
```
where ``f`` is the data to project, i.e. `vals`.

The data `vals` should be a vector, with length corresponding to number of elements, of vectors,
with length corresponding to number of quadrature points per element, matching the number of points in `qr_rhs`.
Alternatively, `vals` can be a matrix, with number of columns corresponding to number of elements,
and number of rows corresponding to number of points in `qr_rhs`.
Example (scalar) input data:
```julia
vals = [
    [0.44, 0.98, 0.32], # data for quadrature point 1, 2, 3 of element 1
    [0.29, 0.48, 0.55], # data for quadrature point 1, 2, 3 of element 2
    # ...
]
```
or equivalent in matrix form:
```julia
vals = [
    0.44 0.29 # ...
    0.98 0.48 # ...
    0.32 0.55 # ...
]
```
Supported data types to project are `Number`s and `AbstractTensor`s.

The order of the returned data correspond to the order of the `L2Projector`s internal
`DofHandler`. To export the result, use `vtk_point_data(vtk, proj, projected_data)`.
"""
function project(proj::L2Projector,
                 vars::AbstractVector{<:AbstractVector{T}},
                 qr_rhs::QuadratureRule) where T <: Union{Number, AbstractTensor}

    # For using the deprecated API
    fe_values = CellValues(qr_rhs, proj.func_ip, proj.geom_ip)

    M = T <: AbstractTensor ? length(vars[1][1].data) : 1

    projected_vals = _project(vars, proj, fe_values, M, T)::Vector{T}

    return projected_vals
end
function project(p::L2Projector, vars::AbstractMatrix, qr_rhs::QuadratureRule)
    # TODO: Random access into vars is required for now, hence the collect
    return project(p, collect(eachcol(vars)), qr_rhs)
end

function _project(vars, proj::L2Projector, fe_values::AbstractValues, M::Integer, ::Type{T}) where {T}
    # Assemble the multi-column rhs, f = ∭( v ⋅ x̂ )dΩ
    # The number of columns corresponds to the length of the data-tuple in the tensor x̂.

    f = zeros(ndofs(proj.dh), M)
    n = getnbasefunctions(fe_values)
    fe = zeros(n, M)

    cell_dofs = zeros(Int, n)
    nqp = getnquadpoints(fe_values)

    get_data(x::AbstractTensor, i) = x.data[i]
    get_data(x::Number, i) = x

    ## Assemble contributions from each cell
    for (ic,cellnum) in enumerate(proj.set)
        celldofs!(cell_dofs, proj.dh, cellnum)
        fill!(fe, 0)
        Xe = get_cell_coordinates(get_grid(proj.dh), cellnum)
        cell_vars = vars[ic]
        reinit!(fe_values, Xe)

        for q_point = 1:nqp
            dΩ = getdetJdV(fe_values, q_point)
            qp_vars = cell_vars[q_point]
            for i = 1:n
                v = shape_value(fe_values, q_point, i)
                for j in 1:M
                    fe[i, j] += v * get_data(qp_vars, j) * dΩ
                end
            end
        end

        # Assemble cell contribution
        for (num, dof) in enumerate(cell_dofs)
            f[dof, :] += fe[num, :]
        end
    end

    # solve for the projected nodal values
    projected_vals = proj.M_cholesky \ f

    # Recast to original input type
    make_T(vals) = T <: AbstractTensor ? T(Tuple(vals)) : vals[1]
    return T[make_T(x) for x in eachrow(projected_vals)]
end

<<<<<<< HEAD
=======
function WriteVTK.vtk_point_data(vtk::WriteVTK.DatasetFile, proj::L2Projector, vals::Vector{T}, name::AbstractString) where T
    data = _evaluate_at_grid_nodes(proj, vals, #=vtk=# Val(true))::Matrix
    @assert size(data, 2) == getnnodes(get_grid(proj.dh))
    vtk_point_data(vtk, data, name; component_names=component_names(T))
    return vtk
end

evaluate_at_grid_nodes(proj::L2Projector, vals::AbstractVector) =
    _evaluate_at_grid_nodes(proj, vals, Val(false))

>>>>>>> 0e1b5401
# Numbers can be handled by the method for DofHandler
_evaluate_at_grid_nodes(proj::L2Projector, vals::AbstractVector{<:Number}, vtk) =
    _evaluate_at_grid_nodes(proj.dh, vals, only(getfieldnames(proj.dh)), vtk)

# Deal with projected tensors
function _evaluate_at_grid_nodes(
    proj::L2Projector, vals::AbstractVector{S}, ::Val{vtk}
) where {order, dim, T, M, S <: Union{Tensor{order,dim,T,M}, SymmetricTensor{order,dim,T,M}}, vtk}
    dh = proj.dh
    # The internal dofhandler in the projector is a scalar field, but the values in vals
    # can be any tensor field, however, the number of dofs should always match the length of vals
    @assert ndofs(dh) == length(vals)
    if vtk
        nout = S <: Vec{2} ? 3 : M # Pad 2D Vec to 3D
        data = fill(T(NaN), nout, getnnodes(get_grid(dh)))
    else
        data = fill(NaN * zero(S), getnnodes(get_grid(dh)))
    end
    ip, gip = proj.func_ip, proj.geom_ip
    refdim, refshape = getdim(ip), getrefshape(ip)
    local_node_coords = reference_coordinates(gip)
    qr = QuadratureRule{refshape}(zeros(length(local_node_coords)), local_node_coords)
    cv = CellValues(qr, ip)
    # Function barrier
    return _evaluate_at_grid_nodes!(data, cv, dh, proj.set, vals)
end
function _evaluate_at_grid_nodes!(data, cv, dh, set, u::AbstractVector{S}) where S
    ue = zeros(S, getnbasefunctions(cv))
    for cell in CellIterator(dh, set)
        @assert getnquadpoints(cv) == length(cell.nodes)
        for (i, I) in pairs(cell.dofs)
            ue[i] = u[I]
        end
        for (qp, nodeid) in pairs(cell.nodes)
            # Loop manually over the shape functions since function_value
            # doesn't like scalar base functions with tensor dofs
            val = zero(S)
            for i in 1:getnbasefunctions(cv)
                val += shape_value(cv, qp, i) * ue[i]
            end
            if data isa Matrix # VTK
                dataview = @view data[:, nodeid]
                fill!(dataview, 0) # purge the NaN
                toparaview!(dataview, val)
            else
                data[nodeid] = val
            end
        end
    end
    return data
end<|MERGE_RESOLUTION|>--- conflicted
+++ resolved
@@ -223,19 +223,9 @@
     return T[make_T(x) for x in eachrow(projected_vals)]
 end
 
-<<<<<<< HEAD
-=======
-function WriteVTK.vtk_point_data(vtk::WriteVTK.DatasetFile, proj::L2Projector, vals::Vector{T}, name::AbstractString) where T
-    data = _evaluate_at_grid_nodes(proj, vals, #=vtk=# Val(true))::Matrix
-    @assert size(data, 2) == getnnodes(get_grid(proj.dh))
-    vtk_point_data(vtk, data, name; component_names=component_names(T))
-    return vtk
-end
-
 evaluate_at_grid_nodes(proj::L2Projector, vals::AbstractVector) =
     _evaluate_at_grid_nodes(proj, vals, Val(false))
 
->>>>>>> 0e1b5401
 # Numbers can be handled by the method for DofHandler
 _evaluate_at_grid_nodes(proj::L2Projector, vals::AbstractVector{<:Number}, vtk) =
     _evaluate_at_grid_nodes(proj.dh, vals, only(getfieldnames(proj.dh)), vtk)
