@testset "FaceValues" begin
for (scalar_interpol, quad_rule) in (
                                    (Lagrange{RefLine, 1}(), FaceQuadratureRule{RefLine}(2)),
                                    (Lagrange{RefLine, 2}(), FaceQuadratureRule{RefLine}(2)),
                                    (Lagrange{RefQuadrilateral, 1}(), FaceQuadratureRule{RefQuadrilateral}(2)),
                                    (Lagrange{RefQuadrilateral, 2}(), FaceQuadratureRule{RefQuadrilateral}(2)),
                                    (Lagrange{RefTriangle, 1}(), FaceQuadratureRule{RefTriangle}(2)),
                                    (Lagrange{RefTriangle, 2}(), FaceQuadratureRule{RefTriangle}(2)),
                                    (Lagrange{RefHexahedron, 1}(), FaceQuadratureRule{RefHexahedron}(2)),
                                    (Serendipity{RefQuadrilateral, 2}(), FaceQuadratureRule{RefQuadrilateral}(2)),
                                    (Lagrange{RefTetrahedron, 1}(), FaceQuadratureRule{RefTetrahedron}(2)),
                                    (Lagrange{RefTetrahedron, 2}(), FaceQuadratureRule{RefTetrahedron}(2)),
                                    (Lagrange{RefPyramid, 2}(), FaceQuadratureRule{RefPyramid}(2)),
                                    (Lagrange{RefPrism, 2}(), FaceQuadratureRule{RefPrism}(2)),
                                   )
  
    for func_interpol in (scalar_interpol, VectorizedInterpolation(scalar_interpol))
        geom_interpol = scalar_interpol # Tests below assume this
        n_basefunc_base = getnbasefunctions(scalar_interpol)
        fv = FaceValues(quad_rule, func_interpol, geom_interpol)
        ndim = Ferrite.getdim(func_interpol)
        n_basefuncs = getnbasefunctions(func_interpol)

        @test getnbasefunctions(fv) == n_basefuncs

        xs, n = valid_coordinates_and_normals(func_interpol)
        for face in 1:Ferrite.nfaces(func_interpol)
            reinit!(fv, xs, face)
            @test Ferrite.getcurrentface(fv) == face

            # We test this by applying a given deformation gradient on all the nodes.
            # Since this is a linear deformation we should get back the exact values
            # from the interpolation.
            u = Vec{ndim, Float64}[zero(Tensor{1,ndim}) for i in 1:n_basefunc_base]
            u_scal = zeros(n_basefunc_base)
            H = rand(Tensor{2, ndim})
            V = rand(Tensor{1, ndim})
            for i in 1:n_basefunc_base
                u[i] = H ⋅ xs[i]
                u_scal[i] = V ⋅ xs[i]
            end
            u_vector = reinterpret(Float64, u)
<<<<<<< HEAD

=======
>>>>>>> 6731c5d2
            for i in 1:getnquadpoints(fv)
                @test getnormal(fv, i) ≈ n[face]
                if func_interpol isa Ferrite.ScalarInterpolation
                    @test function_gradient(fv, i, u) ≈ H
                    @test function_symmetric_gradient(fv, i, u) ≈ 0.5(H + H')
                    @test function_divergence(fv, i, u_scal) ≈ sum(V)
                    @test function_divergence(fv, i, u) ≈ tr(H)
                    @test function_gradient(fv, i, u_scal) ≈ V
                    ndim == 3 && @test function_curl(fv, i, u) ≈ Ferrite.curl_from_gradient(H)
                    function_value(fv, i, u)
                    function_value(fv, i, u_scal)
                else # func_interpol isa Ferrite.VectorInterpolation
                    @test function_gradient(fv, i, u_vector) ≈ H
                    @test (@test_deprecated function_gradient(fv, i, u)) ≈ H
                    @test function_symmetric_gradient(fv, i, u_vector) ≈ 0.5(H + H')
                    @test (@test_deprecated function_symmetric_gradient(fv, i, u)) ≈ 0.5(H + H')
                    @test function_divergence(fv, i, u_vector) ≈ tr(H)
                    @test (@test_deprecated function_divergence(fv, i, u)) ≈ tr(H)
                    if ndim == 3
                        @test function_curl(fv, i, u_vector) ≈ Ferrite.curl_from_gradient(H)
                        @test (@test_deprecated function_curl(fv, i, u)) ≈ Ferrite.curl_from_gradient(H)
                    end
                    @test function_value(fv, i, u_vector) ≈ (@test_deprecated function_value(fv, i, u))
                end
            end

            # Test of volume
            vol = 0.0
            for i in 1:getnquadpoints(fv)
                vol += getdetJdV(fv,i)
            end
            let ip_base = func_interpol isa VectorizedInterpolation ? func_interpol.ip : func_interpol
                x_face = xs[[Ferrite.facedof_indices(ip_base)[face]...]]
                @test vol ≈ calculate_face_area(ip_base, x_face, face)
            end

            # Test quadrature rule after reinit! with ref. coords
            x = Ferrite.reference_coordinates(func_interpol)
            reinit!(fv, x, face)
            vol = 0.0
            for i in 1:getnquadpoints(fv)
                vol += getdetJdV(fv, i)
            end
            @test vol ≈ reference_face_area(func_interpol, face)

            # Test spatial coordinate (after reinit with ref.coords we should get back the quad_points)
            # TODO: Renable somehow after quad rule is no longer stored in FaceValues
            #for (i, qp_x) in enumerate(getpoints(quad_rule))
            #    @test spatial_coordinate(fv, i, x) ≈ qp_x
            #end

        end

        # test copy
        fvc = copy(fv)
        @test typeof(fv) == typeof(fvc)
        for fname in fieldnames(typeof(fv))
            v = getfield(fv, fname)
            v isa Ferrite.ScalarWrapper && continue
            vc = getfield(fvc, fname)
            if hasmethod(pointer, Tuple{typeof(v)})
                @test pointer(v) != pointer(vc)
            end
            @test check_equal_or_nan(v, vc)
        end
    end
end

@testset "show" begin
    # Just smoke test to make sure show doesn't error. 
    fv = FaceValues(FaceQuadratureRule{RefQuadrilateral}(2), Lagrange{RefQuadrilateral,2}())
    show(stdout, MIME"text/plain"(), fv)
    fv.qr.face_rules[1] = deepcopy(fv.qr.face_rules[1])
    push!(Ferrite.getweights(fv.qr.face_rules[1]), 1)
    show(stdout, MIME"text/plain"(), fv)
end

end # of testset<|MERGE_RESOLUTION|>--- conflicted
+++ resolved
@@ -40,10 +40,7 @@
                 u_scal[i] = V ⋅ xs[i]
             end
             u_vector = reinterpret(Float64, u)
-<<<<<<< HEAD
 
-=======
->>>>>>> 6731c5d2
             for i in 1:getnquadpoints(fv)
                 @test getnormal(fv, i) ≈ n[face]
                 if func_interpol isa Ferrite.ScalarInterpolation
