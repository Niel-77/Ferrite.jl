--- conflicted
+++ resolved
@@ -392,14 +392,6 @@
 #                   |  1  |  2  |  3  |
 #                   +-----+-----+-----+
 # test application: integrate jump across element boundary 5
-<<<<<<< HEAD
-=======
-    function reinit!(fv::FaceValues, cellid::Int, faceid::Int, grid)
-        coords = get_cell_coordinates(grid, cellid)
-        Ferrite.reinit!(fv, coords, faceid)
-    end
-    reinit!(fv::FaceValues, faceid::FaceIndex, grid) = reinit!(fv,faceid[1],faceid[2],grid) # wrapper for reinit!(fv,cellid,faceid,grid)
->>>>>>> 8457cd0b
     ip = Lagrange{RefQuadrilateral, 1}()^2
     qr_face = FaceQuadratureRule{RefQuadrilateral}(2)
     iv = InterfaceValues(quadgrid, qr_face, ip)
@@ -409,9 +401,8 @@
     jump_abs = 0.
     cell_a_coords = get_cell_coordinates(quadgrid, 5)
     for ele_faceid in 1:nfaces(quadgrid.cells[5])
-<<<<<<< HEAD
         face_a = FaceIndex(5, ele_faceid)
-        for face_b in topology.face_neighbor[5,face_a[2]]
+        for face_b in getneighborhood(topology, quadgrid, FaceIndex(5, ele_faceid))
             cell_b_coords = get_cell_coordinates(quadgrid, face_b[1])
             reinit!(iv, face_a, face_b, cell_a_coords, cell_b_coords, quadgrid)
             for q_point in 1:getnquadpoints(iv)
@@ -419,19 +410,6 @@
                 dΩ = getdetJdV(iv, q_point)
                 jump_int += function_value_jump(iv, q_point, u_ele5, u_neighbors) ⋅ normal_5 * dΩ
                 jump_abs += abs(function_value_jump(iv, q_point, u_ele5, u_neighbors) ⋅ normal_5) * dΩ
-=======
-        reinit!(fv_ele, 5, ele_faceid, quadgrid)
-        for q_point in 1:getnquadpoints(fv_ele)
-            dΩ = getdetJdV(fv_ele, q_point)
-            normal_5 = getnormal(fv_ele, q_point)
-            u_5_n = function_value(fv_ele, q_point, u_ele5) ⋅ normal_5
-            for neighbor_entity in getneighborhood(topology, quadgrid, FaceIndex(5, ele_faceid)) # only one entity can be changed to get rid of the for loop
-                reinit!(fv_neighbor, neighbor_entity, quadgrid)
-                normal_neighbor = getnormal(fv_neighbor, q_point)
-                u_neighbor = function_value(fv_neighbor, q_point, u_neighbors) ⋅ normal_neighbor
-                jump_int += (u_5_n + u_neighbor) * dΩ
-                jump_abs += abs(u_5_n + u_neighbor) * dΩ
->>>>>>> 8457cd0b
             end
         end
     end
