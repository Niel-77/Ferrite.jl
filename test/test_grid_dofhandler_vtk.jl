# to test vtk-files
OVERWRITE_CHECKSUMS = false
checksums_file = joinpath(dirname(@__FILE__), "checksums.sha1")
if OVERWRITE_CHECKSUMS
    csio = open(checksums_file, "w")
else
    csio = open(checksums_file, "r")
end

@testset "Grid, DofHandler, vtk" begin
    for (celltype, dim) in ((Line,                   1),
                            (QuadraticLine,          1),
                            (Quadrilateral,          2),
                            (QuadraticQuadrilateral, 2),
                            (Triangle,               2),
                            (QuadraticTriangle,      2),
                            (Hexahedron,             3),
                            (SerendipityQuadraticHexahedron, 3),
                            (Tetrahedron,            3),
                            (Wedge,                  3),
                            (Pyramid,                3))

        # create test grid, do some operations on it and then test
        # the resulting sha1 of the stored vtk file
        # after manually checking the exported vtk
        nels = ntuple(x->5, dim)
        right = Vec{dim, Float64}(ntuple(x->1.5, dim))
        left = -right
        grid = generate_grid(celltype, nels, left, right)

        transform_coordinates!(grid, x-> 2x)

        radius = 2*1.5
        addcellset!(grid, "cell-1", [1,])
        addcellset!(grid, "middle-cells", x -> norm(x) < radius)
        addfacetset!(grid, "middle-facetset", x -> norm(x) < radius)
        addfacetset!(grid, "right-facetset", getfacetset(grid, "right"))
        addnodeset!(grid, "middle-nodes", x -> norm(x) < radius)

        gridfilename = "grid-$(repr(celltype))"
        VTKFile(gridfilename, grid) do vtk
            Ferrite.write_cellset(vtk, grid, "cell-1")
            Ferrite.write_cellset(vtk, grid, "middle-cells")
            Ferrite.write_nodeset(vtk, grid, "middle-nodes")
        end

        # test the sha of the file
        sha = bytes2hex(open(SHA.sha1, gridfilename*".vtu"))
        if OVERWRITE_CHECKSUMS
            write(csio, sha, "\n")
        else
            @test sha in split(chomp(readline(csio)))
            rm(gridfilename*".vtu")
        end

        # Create a DofHandler, add some things, write to file and
        # then check the resulting sha
        dofhandler = DofHandler(grid)
        ip = Ferrite.default_interpolation(celltype)
        add!(dofhandler, :temperature, ip)
        add!(dofhandler, :displacement, ip^dim)
        close!(dofhandler)
        ch = ConstraintHandler(dofhandler)
        dbc = Dirichlet(:temperature, getfacetset(grid, "right-facetset"), (x,t)->1)
        add!(ch, dbc)
        dbc = Dirichlet(:temperature, getfacetset(grid, "left"), (x,t)->4)
        add!(ch, dbc)
        for d in 1:dim
            dbc = Dirichlet(:displacement, union(getfacetset(grid, "left")), (x,t) -> d, d)
            add!(ch, dbc)
        end
        close!(ch)
        update!(ch, 0.0)
        u = zeros(ndofs(dofhandler))
        apply_analytical!(u, dofhandler, :temperature, x -> 2x[1])
        apply_analytical!(u, dofhandler, :displacement, x -> -2x)
        apply!(u, ch)

        dofhandlerfilename = "dofhandler-$(repr(celltype))"
        VTKFile(dofhandlerfilename, grid) do vtk
            Ferrite.write_constraints(vtk, ch)
            write_solution(vtk, dofhandler, u)
        end

        # test the sha of the file
        sha = bytes2hex(open(SHA.sha1, dofhandlerfilename*".vtu"))
        if OVERWRITE_CHECKSUMS
            write(csio, sha, "\n")
        else
            @test sha in split(chomp(readline(csio)))
            rm(dofhandlerfilename*".vtu")
        end

        minv, maxv = Ferrite.bounding_box(grid)
        @test minv ≈ 2left
        @test maxv ≈ 2right

    end

end # of testset

close(csio)

@testset "vtk tensor export" begin
    # open files
    checksums_file_tensors = joinpath(dirname(@__FILE__), "checksums2.sha1")
    if OVERWRITE_CHECKSUMS
        csio = open(checksums_file_tensors, "w")
    else
        csio = open(checksums_file_tensors, "r")
    end

    # 3D grid
    grid = generate_grid(Hexahedron, (1,1,1))

    sym_tensor_data = [SymmetricTensor{2,3}(ntuple(i->i, 6)) for j=1.0:8.0]
    tensor_data = [Tensor{2,3}(ntuple(i->i, 9)) for j=1.0:8.0]
    vector_data = [Vec{3}(ntuple(i->i, 3)) for j=1:8]

    filename_3d = "test_vtk_3d"
    VTKFile(filename_3d, grid) do vtk
        write_node_data(vtk, sym_tensor_data, "symmetric tensor")
        write_node_data(vtk, tensor_data, "tensor")
        write_node_data(vtk, vector_data, "vector")
    end

    # 2D grid
    grid = generate_grid(Quadrilateral, (1,1))

    sym_tensor_data = [SymmetricTensor{2,2}(ntuple(i->i, 3)) for j=1.0:4.0]
    tensor_data = [Tensor{2,2}(ntuple(i->i, 4)) for j=1.0:4.0]
    tensor_data_1D = [SymmetricTensor{2,1}(ntuple(i->i, 1)) for j=1.0:4.0]
    vector_data = [Vec{2}(ntuple(i->i, 2)) for j=1:4]

    filename_2d = "test_vtk_2d"
    VTKFile(filename_2d, grid) do vtk
        write_node_data(vtk, sym_tensor_data, "symmetric tensor")
        write_node_data(vtk, tensor_data, "tensor")
        write_node_data(vtk, tensor_data_1D, "tensor_1d")
        write_node_data(vtk, vector_data, "vector")
    end

    # test the shas of the files
    files = [filename_3d, filename_2d]
    for filename in files
        sha = bytes2hex(open(SHA.sha1, filename*".vtu"))
        if OVERWRITE_CHECKSUMS
            write(csio, sha, "\n")
        else
            @test sha in split(chomp(readline(csio)))
            rm(filename*".vtu")
        end
    end

    close(csio)
end

@testset "Grid utils" begin

    grid = Ferrite.generate_grid(QuadraticQuadrilateral, (1, 1), Vec((0.,0.)), Vec((1.,1.)))

    addcellset!(grid, "cell_set", [1]);
    node_set = Set(1:getnnodes(grid))
    addnodeset!(grid, "node_set", node_set)

    @test Ferrite.getnodesets(grid) == Dict("node_set" => node_set)

    @test getnodes(grid, [1]) == [getnodes(grid, 1)] # untested

    @test length(getnodes(grid, "node_set")) == 9

    @test collect(get_node_coordinate(getnodes(grid, 5)).data) ≈ [0.5, 0.5]

    @test getcells(grid, "cell_set") == [getcells(grid, 1)]

    # CellIterator on a grid without DofHandler
    grid = generate_grid(Triangle, (4,4))
    n = 0
    ci = CellIterator(grid)
    @test length(ci) == getncells(grid)
    for c in ci
        getcoordinates(c)
        getnodes(c)
        n += cellid(c)
    end
    @test n == div(getncells(grid)*(getncells(grid) + 1), 2)

    # FacetCache
    grid = generate_grid(Triangle, (3,3))
    fc = FacetCache(grid)
    facetindex = first(getfacetset(grid, "left"))
    cell_id, facet_id = facetindex
    reinit!(fc, facetindex)
    # @test Ferrite.faceindex(fc) == faceindex
    @test cellid(fc) == cell_id
    # @test Ferrite.faceid(fc) == face_id
    @test getnodes(fc) == collect(getcells(grid, cell_id).nodes)
    @test getcoordinates(fc) == getcoordinates(grid, cell_id)
    @test length(celldofs(fc)) == 0 # Empty because no DofHandler given

    # FacetIterator, also tests `reinit!(fv::FacetValues, fc::FacetCache)`
    for (dim, celltype) in ((1, Line), (2, Quadrilateral), (3, Hexahedron))
        grid = generate_grid(celltype, ntuple(_ -> 3, dim))
        ip = Lagrange{Ferrite.RefHypercube{dim}, 1}()^dim
        fqr = FacetQuadratureRule{Ferrite.RefHypercube{dim}}(2)
        fv = FacetValues(fqr, ip)
        dh = DofHandler(grid); add!(dh, :u, ip); close!(dh)
        facetset = getfacetset(grid, "right")
        for dh_or_grid in (grid, dh)
            @test first(FacetIterator(dh_or_grid, facetset)) isa FacetCache
            area = 0.0
            for face in FacetIterator(dh_or_grid, facetset)
                reinit!(fv, face)
                for q_point in 1:getnquadpoints(fv)
                    area += getdetJdV(fv, q_point)
                end
            end
            dim == 1 && @test area ≈ 1.0
            dim == 2 && @test area ≈ 2.0
            dim == 3 && @test area ≈ 4.0
        end
    end

    # InterfaceCache
    grid = generate_grid(Quadrilateral, (2,1))
    ic = InterfaceCache(grid)
    reinit!(ic, FaceIndex(1,2), FaceIndex(2,4))
    @test interfacedofs(ic) == Int[] # Empty because no DofHandler given
    ip = DiscontinuousLagrange{RefQuadrilateral, 1}()
    dh = DofHandler(grid); add!(dh, :u, ip); close!(dh)
    ic = InterfaceCache(dh)
    reinit!(ic, FaceIndex(1,2), FaceIndex(2,4))
    @test interfacedofs(ic) == collect(1:8)
    # Mixed Elements
    dim = 2
    nodes = [Node((-1.0, 0.0)), Node((0.0, 0.0)), Node((1.0, 0.0)), Node((-1.0, -1.0)), Node((0.0, 1.0))]
    cells = [
                Quadrilateral((1,2,5,4)),
                Triangle((3,5,2)),
            ]
    grid = Grid(cells, nodes)
    ip1 = DiscontinuousLagrange{RefQuadrilateral, 1}()
    ip2 = DiscontinuousLagrange{RefTriangle, 1}()
    dh = DofHandler(grid);
    sdh1 = SubDofHandler(dh, Set([1])); add!(sdh1, :u, ip1);
    sdh2 = SubDofHandler(dh, Set([2])); add!(sdh2, :u, ip2);
    close!(dh)
    ic = InterfaceCache(dh)
    reinit!(ic, FaceIndex(1,2), FaceIndex(2,3))
    @test interfacedofs(ic) == collect(1:7)
    # Unit test of some utilities
    mixed_grid = Grid([Quadrilateral((1, 2, 3, 4)),Triangle((3, 2, 5))],
                      [Node(coord) for coord in zeros(Vec{2,Float64}, 5)])
    cellset = Set(1:getncells(mixed_grid))
    facetset = Set(FacetIndex(i, 1) for i in 1:getncells(mixed_grid))
    @test_throws ErrorException Ferrite._check_same_celltype(mixed_grid, cellset)
    @test_throws ErrorException Ferrite._check_same_celltype(mixed_grid, facetset)
    std_grid = generate_grid(Quadrilateral, (getncells(mixed_grid),1))
    @test Ferrite._check_same_celltype(std_grid, cellset) === nothing
    @test Ferrite._check_same_celltype(std_grid, facetset) === nothing
end

@testset "Grid sets" begin
    grid = Ferrite.generate_grid(Hexahedron, (1, 1, 1), Vec((0.,0., 0.)), Vec((1.,1.,1.)))

    #Test manual add
    addcellset!(grid, "cell_set", [1]);
    addnodeset!(grid, "node_set", [1])
    addfacetset!(grid, "face_set", [FacetIndex(1,1)])
    addvertexset!(grid, "vert_set", [VertexIndex(1,1)])

    #Test function add
    addfacetset!(grid, "left_face", (x)-> x[1] ≈ 0.0)
    left_lower_edge = Ferrite.create_edgeset(grid, (x)-> x[1] ≈ 0.0 && x[3] ≈ 0.0)
    addvertexset!(grid, "left_corner", (x)-> x[1] ≈ 0.0 && x[2] ≈ 0.0 && x[3] ≈ 0.0)

    @test 1 in Ferrite.getnodeset(grid, "node_set")
    @test FacetIndex(1,5) in getfacetset(grid, "left_face")
    @test EdgeIndex(1,4) in left_lower_edge
    @test VertexIndex(1,1) in getvertexset(grid, "left_corner")

end

@testset "Grid topology" begin
#
#      (1) (2) (3) (4)
#       +---+---+---+
#
    linegrid = generate_grid(Line,(3,))
    linetopo = ExclusiveTopology(linegrid)
    @test linetopo.vertex_vertex_neighbor[1,2] == Ferrite.EntityNeighborhood(VertexIndex(2,1))
    @test getneighborhood(linetopo, linegrid, VertexIndex(1,2)) == [VertexIndex(2,1)]
    @test linetopo.vertex_vertex_neighbor[2,1] == Ferrite.EntityNeighborhood(VertexIndex(1,2))
    @test getneighborhood(linetopo, linegrid, VertexIndex(2,1)) == [VertexIndex(1,2)]
    @test linetopo.vertex_vertex_neighbor[2,2] == Ferrite.EntityNeighborhood(VertexIndex(3,1))
    @test getneighborhood(linetopo, linegrid, VertexIndex(2,2)) == [VertexIndex(3,1)]
    @test linetopo.vertex_vertex_neighbor[3,1] == Ferrite.EntityNeighborhood(VertexIndex(2,2))
    @test getneighborhood(linetopo, linegrid, VertexIndex(3,1)) == [VertexIndex(2,2)]
    @test getneighborhood(linetopo, linegrid, FacetIndex(3,1)) == getneighborhood(linetopo, linegrid, VertexIndex(3,1))

    linefaceskeleton = Ferrite.vertexskeleton(linetopo, linegrid)
    quadlinegrid = generate_grid(QuadraticLine,(3,))
    quadlinetopo = ExclusiveTopology(quadlinegrid)
    quadlinefaceskeleton = Ferrite.facetskeleton(quadlinetopo, quadlinegrid)
    # Test faceskeleton
    @test Set(linefaceskeleton) == Set(quadlinefaceskeleton) == Set([
        VertexIndex(1,1), VertexIndex(1,2), VertexIndex(2,2),VertexIndex(3,2),
    ])

#                           (11)
#                   (10)+-----+-----+(12)
#                       |  5  |  6  |
#                   (7) +-----+-----+(9)
#                       |  3  |  4  |
#                   (4) +-----+-----+(6)
#                       |  1  |  2  |
#                   (1) +-----+-----+(3)
#                            (2)
    quadgrid = generate_grid(Quadrilateral,(2,3))
    topology = ExclusiveTopology(quadgrid)
    faceskeleton = Ferrite.edgeskeleton(topology, quadgrid)
    #test vertex neighbors maps cellid and local vertex id to neighbor id and neighbor local vertex id
    @test topology.vertex_vertex_neighbor[1,3] == Ferrite.EntityNeighborhood(VertexIndex(4,1))
    @test topology.vertex_vertex_neighbor[2,4] == Ferrite.EntityNeighborhood(VertexIndex(3,2))
    @test Set(getneighborhood(topology, quadgrid, VertexIndex(2,4))) == Set([VertexIndex(1,3), VertexIndex(3,2), VertexIndex(4,1)])
    @test topology.vertex_vertex_neighbor[3,3] == Ferrite.EntityNeighborhood(VertexIndex(6,1))
    @test topology.vertex_vertex_neighbor[3,2] == Ferrite.EntityNeighborhood(VertexIndex(2,4))
    @test topology.vertex_vertex_neighbor[4,1] == Ferrite.EntityNeighborhood(VertexIndex(1,3))
    @test topology.vertex_vertex_neighbor[4,4] == Ferrite.EntityNeighborhood(VertexIndex(5,2))
    @test topology.vertex_vertex_neighbor[5,2] == Ferrite.EntityNeighborhood(VertexIndex(4,4))
    @test topology.vertex_vertex_neighbor[6,1] == Ferrite.EntityNeighborhood(VertexIndex(3,3))
    @test isempty(getneighborhood(topology, quadgrid, VertexIndex(2,2)))
    @test length(getneighborhood(topology, quadgrid, VertexIndex(2,4))) == 3
    #test face neighbor maps cellid and local face id to neighbor id and neighbor local face id
    @test topology.edge_edge_neighbor[1,2] == Ferrite.EntityNeighborhood(EdgeIndex(2,4))
    @test topology.edge_edge_neighbor[1,3] == Ferrite.EntityNeighborhood(EdgeIndex(3,1))
    @test topology.edge_edge_neighbor[2,3] == Ferrite.EntityNeighborhood(EdgeIndex(4,1))
    @test topology.edge_edge_neighbor[2,4] == Ferrite.EntityNeighborhood(EdgeIndex(1,2))
    @test topology.edge_edge_neighbor[3,1] == Ferrite.EntityNeighborhood(EdgeIndex(1,3))
    @test topology.edge_edge_neighbor[3,2] == Ferrite.EntityNeighborhood(EdgeIndex(4,4))
    @test topology.edge_edge_neighbor[3,3] == Ferrite.EntityNeighborhood(EdgeIndex(5,1))
    @test topology.edge_edge_neighbor[4,1] == Ferrite.EntityNeighborhood(EdgeIndex(2,3))
    @test topology.edge_edge_neighbor[4,3] == Ferrite.EntityNeighborhood(EdgeIndex(6,1))
    @test topology.edge_edge_neighbor[4,4] == Ferrite.EntityNeighborhood(EdgeIndex(3,2))
    @test topology.edge_edge_neighbor[5,1] == Ferrite.EntityNeighborhood(EdgeIndex(3,3))
    @test topology.edge_edge_neighbor[5,2] == Ferrite.EntityNeighborhood(EdgeIndex(6,4))
    @test topology.edge_edge_neighbor[5,3] == Ferrite.EntityNeighborhood(Ferrite.BoundaryIndex[])
    @test topology.edge_edge_neighbor[5,4] == Ferrite.EntityNeighborhood(Ferrite.BoundaryIndex[])
    @test topology.edge_edge_neighbor[6,1] == Ferrite.EntityNeighborhood(EdgeIndex(4,3))
    @test topology.edge_edge_neighbor[6,2] == Ferrite.EntityNeighborhood(Ferrite.BoundaryIndex[])
    @test topology.edge_edge_neighbor[6,3] == Ferrite.EntityNeighborhood(Ferrite.BoundaryIndex[])
    @test topology.edge_edge_neighbor[6,4] == Ferrite.EntityNeighborhood(EdgeIndex(5,2))

    @test getneighborhood(topology, quadgrid, EdgeIndex(2,4)) == getneighborhood(topology, quadgrid, FacetIndex(2,4))

    quadquadgrid = generate_grid(QuadraticQuadrilateral,(2,3))
    quadtopology = ExclusiveTopology(quadquadgrid)
    quadfaceskeleton = Ferrite.edgeskeleton(quadtopology, quadquadgrid)
    # Test faceskeleton
    @test Set(faceskeleton) == Set(quadfaceskeleton) == Set([
        EdgeIndex(1,1), EdgeIndex(1,2), EdgeIndex(1,3), EdgeIndex(1,4),
        EdgeIndex(2,1), EdgeIndex(2,2), EdgeIndex(2,3),
                        EdgeIndex(3,2), EdgeIndex(3,3), EdgeIndex(3,4),
                        EdgeIndex(4,2), EdgeIndex(4,3),
                        EdgeIndex(5,2), EdgeIndex(5,3), EdgeIndex(5,4),
                        EdgeIndex(6,2), EdgeIndex(6,3),
    ])

#                         (8)
#                (7) +-----+-----+(9)
#                    |  3  |  4  |
#                (4) +-----+-----+(6) bottom view
#                    |  1  |  2  |
#                (1) +-----+-----+(3)
#                         (2)
#                         (15)
#               (16) +-----+-----+(17)
#                    |  3  |  4  |
#               (13) +-----+-----+(15) top view
#                    |  1  |  2  |
#               (10) +-----+-----+(12)
#                        (11)
    hexgrid = generate_grid(Hexahedron,(2,2,1))
    topology = ExclusiveTopology(hexgrid)
    @test topology.edge_edge_neighbor[1,11] == Ferrite.EntityNeighborhood(EdgeIndex(4,9))
    @test Set(getneighborhood(topology,hexgrid,EdgeIndex(1,11),true)) == Set([EdgeIndex(4,9),EdgeIndex(2,12),EdgeIndex(3,10),EdgeIndex(1,11)])
    @test Set(getneighborhood(topology,hexgrid,EdgeIndex(1,11),false)) == Set([EdgeIndex(4,9),EdgeIndex(2,12),EdgeIndex(3,10)])
    @test topology.edge_edge_neighbor[2,12] == Ferrite.EntityNeighborhood(EdgeIndex(3,10))
    @test Set(getneighborhood(topology,hexgrid,EdgeIndex(2,12),true)) == Set([EdgeIndex(3,10),EdgeIndex(1,11),EdgeIndex(4,9),EdgeIndex(2,12)])
    @test Set(getneighborhood(topology,hexgrid,EdgeIndex(2,12),false)) == Set([EdgeIndex(3,10),EdgeIndex(1,11),EdgeIndex(4,9)])
    @test topology.edge_edge_neighbor[3,10] == Ferrite.EntityNeighborhood(EdgeIndex(2,12))
    @test topology.edge_edge_neighbor[4,9] == Ferrite.EntityNeighborhood(EdgeIndex(1,11))
    @test getneighborhood(topology,hexgrid,FaceIndex((1,3))) == [FaceIndex((2,5))]
    @test getneighborhood(topology,hexgrid,FaceIndex((1,4))) == [FaceIndex((3,2))]
    @test getneighborhood(topology,hexgrid,FaceIndex((2,4))) == [FaceIndex((4,2))]
    @test getneighborhood(topology,hexgrid,FaceIndex((2,5))) == [FaceIndex((1,3))]
    @test getneighborhood(topology,hexgrid,FaceIndex((3,2))) == [FaceIndex((1,4))]
    @test getneighborhood(topology,hexgrid,FaceIndex((3,3))) == [FaceIndex((4,5))]
    @test getneighborhood(topology,hexgrid,FaceIndex((4,2))) == [FaceIndex((2,4))]
    @test getneighborhood(topology,hexgrid,FaceIndex((4,5))) == [FaceIndex((3,3))]

    @test getneighborhood(topology, hexgrid, FaceIndex(2,4)) == getneighborhood(topology, hexgrid, FacetIndex(2,4))

    # regression for https://github.com/Ferrite-FEM/Ferrite.jl/issues/518
    serendipitygrid = generate_grid(SerendipityQuadraticHexahedron,(2,2,1))
    stopology = ExclusiveTopology(serendipitygrid)
    @test all(stopology.face_face_neighbor .== topology.face_face_neighbor)
    @test all(stopology.vertex_vertex_neighbor .== topology.vertex_vertex_neighbor)
    # Test faceskeleton
    faceskeleton = Ferrite.faceskeleton(topology, hexgrid)
    sfaceskeleton = Ferrite.faceskeleton(stopology, serendipitygrid)
    @test Set(faceskeleton) == Set(sfaceskeleton) == Set([
        FaceIndex(1,1), FaceIndex(1,2), FaceIndex(1,3), FaceIndex(1,4), FaceIndex(1,5), FaceIndex(1,6),
        FaceIndex(2,1), FaceIndex(2,2), FaceIndex(2,3), FaceIndex(2,4),                 FaceIndex(2,6),
        FaceIndex(3,1),                 FaceIndex(3,3), FaceIndex(3,4), FaceIndex(3,5), FaceIndex(3,6),
        FaceIndex(4,1),                 FaceIndex(4,3), FaceIndex(4,4),                 FaceIndex(4,6),
    ])

#                   +-----+-----+
#                   |\  6 |\  8 |
#                   |  \  |  \  |
#                   |  5 \| 7  \|
#                   +-----+-----+
#                   |\  2 |\  4 |
#                   |  \  |  \  |
#                   |  1 \| 3  \|
#                   +-----+-----+
# test for multiple vertex_neighbors as in e.g. ele 3, local vertex 3 (middle node)
    trigrid = generate_grid(Triangle,(2,2))
    topology = ExclusiveTopology(trigrid)
    @test topology.vertex_vertex_neighbor[3,3] == Ferrite.EntityNeighborhood([VertexIndex(5,2),VertexIndex(6,1),VertexIndex(7,1)])

    quadtrigrid = generate_grid(QuadraticTriangle,(2,2))
    quadtopology = ExclusiveTopology(trigrid)
    # add more regression for https://github.com/Ferrite-FEM/Ferrite.jl/issues/518
    @test all(quadtopology.face_face_neighbor .== topology.face_face_neighbor)
    @test all(quadtopology.vertex_vertex_neighbor .== topology.vertex_vertex_neighbor)
    # Test faceskeleton
    trifaceskeleton = Ferrite.edgeskeleton(topology, trigrid)
    quadtrifaceskeleton = Ferrite.edgeskeleton(quadtopology, quadtrigrid)
    @test Set(trifaceskeleton) == Set(quadtrifaceskeleton) == Set([
        EdgeIndex(1,1), EdgeIndex(1,2), EdgeIndex(1,3),
        EdgeIndex(2,1), EdgeIndex(2,2),
        EdgeIndex(3,1), EdgeIndex(3,2),
        EdgeIndex(4,1), EdgeIndex(4,2),
                        EdgeIndex(5,2), EdgeIndex(5,3),
        EdgeIndex(6,1), EdgeIndex(6,2),
                        EdgeIndex(7,2),
        EdgeIndex(8,1), EdgeIndex(8,2),
    ])
# Test tetrahedron faceskeleton
    tetgrid = generate_grid(Tetrahedron, (1,1,1))
    topology = ExclusiveTopology(tetgrid)
    tetfaceskeleton = Ferrite.faceskeleton(topology, tetgrid)
    @test Set(tetfaceskeleton) == Set([
        FaceIndex(1,1), FaceIndex(1,2), FaceIndex(1,3), FaceIndex(1,4),
        FaceIndex(2,1), FaceIndex(2,2), FaceIndex(2,3),
        FaceIndex(3,1), FaceIndex(3,2), FaceIndex(3,3),
        FaceIndex(4,1), FaceIndex(4,2), FaceIndex(4,3),
        FaceIndex(5,1),                 FaceIndex(5,3), FaceIndex(5,4),
        FaceIndex(6,1),                 FaceIndex(6,3),
    ])
# test mixed grid
    cells = [
        Hexahedron((1, 2, 3, 4, 5, 6, 7, 8)),
        Hexahedron((11, 13, 14, 12, 15, 16, 17, 18)),
        Quadrilateral((2, 9, 10, 3)),
        Quadrilateral((9, 11, 12, 10)),
        ]
    nodes = [Node(coord) for coord in zeros(Vec{3,Float64}, 18)]
    grid = Grid(cells, nodes)
    topology = ExclusiveTopology(grid)

    @test_throws ArgumentError Ferrite.facetskeleton(topology, grid)
    # @test topology.face_face_neighbor[3,4] == Ferrite.EntityNeighborhood(EdgeIndex(1,2))
    # @test topology.edge_edge_neighbor[1,2] == Ferrite.EntityNeighborhood(FaceIndex(3,4))
    # # regression that it doesn't error for boundary faces, see https://github.com/Ferrite-FEM/Ferrite.jl/issues/518
    # @test topology.face_face_neighbor[1,6] == topology.face_face_neighbor[1,1] == zero(Ferrite.EntityNeighborhood{FaceIndex})
    # @test topology.edge_edge_neighbor[1,1] == topology.edge_edge_neighbor[1,3] == zero(Ferrite.EntityNeighborhood{FaceIndex})
    # @test topology.face_face_neighbor[3,1] == topology.face_face_neighbor[3,3] == zero(Ferrite.EntityNeighborhood{FaceIndex})
    # @test topology.face_face_neighbor[4,1] == topology.face_face_neighbor[4,3] == zero(Ferrite.EntityNeighborhood{FaceIndex})

    cells = [
        Quadrilateral((1, 2, 6, 5)),
        Quadrilateral((3, 4, 8, 7)),
        Line((2, 3)),
        Line((6, 7)),
        ]
    nodes = [Node(coord) for coord in zeros(Vec{2,Float64}, 18)]
    grid = Grid(cells, nodes)
    topology = ExclusiveTopology(grid)
    @test_throws ArgumentError Ferrite.facetskeleton(topology, grid)
    @test_throws ArgumentError getneighborhood(topology, grid, FacetIndex(1,1))
    @test_throws ArgumentError Ferrite.get_facet_facet_neighborhood(topology, grid)

#
#                   +-----+-----+-----+
#                   |  7  |  8  |  9  |
#                   +-----+-----+-----+
#                   |  4  |  5  |  6  |
#                   +-----+-----+-----+
#                   |  1  |  2  |  3  |
#                   +-----+-----+-----+
# test application: form level 1 neighborhood patches of elements
    quadgrid = generate_grid(Quadrilateral,(3,3))
    topology = ExclusiveTopology(quadgrid)
    patches = Vector{Int}[Ferrite.getneighborhood(topology, quadgrid, CellIndex(i)) for i in 1:getncells(quadgrid)]

    @test issubset([4,5,2], patches[1]) # neighbor elements of element 1 are 4 5 and 2
    @test issubset([1,4,5,6,3], patches[2])
    @test issubset([2,5,6], patches[3])
    @test issubset([7,8,5,2,1], patches[4])
    @test issubset([1,2,3,4,6,7,8,9], patches[5])
    @test issubset([3,2,5,8,9], patches[6])
    @test issubset([4,5,8], patches[7])
    @test issubset([7,4,5,6,9], patches[8])
    @test issubset([8,5,6], patches[9])

# test star stencils
    stars = Ferrite.vertex_star_stencils(topology, quadgrid)
    @test Set(Ferrite.getstencil(stars, quadgrid, VertexIndex(1,1))) == Set([VertexIndex(1,2), VertexIndex(1,4), VertexIndex(1,1)])
    @test Set(Ferrite.getstencil(stars, quadgrid, VertexIndex(2,1))) == Set([VertexIndex(1,1), VertexIndex(1,3), VertexIndex(2,2), VertexIndex(2,4), VertexIndex(1,2), VertexIndex(2,1)])
    @test Set(Ferrite.getstencil(stars, quadgrid, VertexIndex(5,4))) == Set([VertexIndex(4,2), VertexIndex(4,4), VertexIndex(5,1), VertexIndex(5,3), VertexIndex(7,1), VertexIndex(7,3), VertexIndex(8,2), VertexIndex(8,4), VertexIndex(4,3), VertexIndex(5,4), VertexIndex(7,2), VertexIndex(8,1)])
    @test Set(Ferrite.toglobal(quadgrid, Ferrite.getstencil(stars, quadgrid, VertexIndex(1,1)))) == Set([1,2,5])
    @test Set(Ferrite.toglobal(quadgrid, Ferrite.getstencil(stars, quadgrid, VertexIndex(2,1)))) == Set([2,1,6,3])
    @test Set(Ferrite.toglobal(quadgrid, Ferrite.getstencil(stars, quadgrid, VertexIndex(5,4)))) == Set([10,6,9,11,14])

    face_skeleton = Ferrite.edgeskeleton(topology, quadgrid)
    @test Set(face_skeleton) == Set([EdgeIndex(1,1),EdgeIndex(1,2),EdgeIndex(1,3),EdgeIndex(1,4),
        EdgeIndex(2,1),EdgeIndex(2,2),EdgeIndex(2,3),
        EdgeIndex(3,1),EdgeIndex(3,2),EdgeIndex(3,3),
        EdgeIndex(4,2),EdgeIndex(4,3),EdgeIndex(4,4),
        EdgeIndex(5,2),EdgeIndex(5,3),EdgeIndex(6,2),EdgeIndex(6,3),
        EdgeIndex(7,2),EdgeIndex(7,3),EdgeIndex(7,4),
        EdgeIndex(8,2),EdgeIndex(8,3),EdgeIndex(9,2),EdgeIndex(9,3)])
    @test length(face_skeleton) == 4*3 + 3*4

    quadratic_quadgrid = generate_grid(QuadraticQuadrilateral,(3,3))
    quadgrid_topology = ExclusiveTopology(quadratic_quadgrid)
    #quadface_skeleton = Ferrite.faceskeleton(topology, quadgrid)
    #@test quadface_skeleton == face_skeleton

    # add more regression for https://github.com/Ferrite-FEM/Ferrite.jl/issues/518
    @test all(quadgrid_topology.edge_edge_neighbor .== topology.edge_edge_neighbor)
    @test all(quadgrid_topology.vertex_vertex_neighbor .== topology.vertex_vertex_neighbor)
    quadratic_patches = Vector{Int}[Ferrite.getneighborhood(quadgrid_topology, quadratic_quadgrid, CellIndex(i)) for i in 1:getncells(quadratic_quadgrid)]
    @test all(patches .== quadratic_patches)

#
#                   +-----+-----+-----+
#                   |  7  |  8  |  9  |
#                   +-----+-----+-----+
#                   |  4  |  5  |  6  |
#                   +-----+-----+-----+
#                   |  1  |  2  |  3  |
#                   +-----+-----+-----+
# test application: integrate jump across element boundary 5
    ip = DiscontinuousLagrange{RefQuadrilateral, 1}()^2
    qr_facet = FacetQuadratureRule{RefQuadrilateral}(2)
    iv = InterfaceValues(qr_facet, ip)
    dh = DofHandler(quadgrid)
    add!(dh, :u, ip)
    close!(dh)
    u = [5.0 for _ in 1:4*9*2]
    u[4*4*2+1 : 5*4*2] .= 3.0
    jump_int = 0.
    jump_abs = 0.
    # Test interface Iterator
    for ic in InterfaceIterator(dh)
        any(cellid.([ic.a, ic.b]) .== 5) || continue
        reinit!(iv, ic)
        for q_point in 1:getnquadpoints(iv)
            dΩ = getdetJdV(iv, q_point)
            normal_a = getnormal(iv, q_point)
            u_interface = u[interfacedofs(ic)]
            jump_int += function_value_jump(iv, q_point, u_interface) ⋅ normal_a * dΩ
            jump_abs += abs(function_value_jump(iv, q_point, u_interface) ⋅ normal_a) * dΩ
        end
    end
    @test isapprox(jump_abs, 2/3*2*4,atol=1e-6) # 2*4*0.66666, jump is always 2, 4 sides, length =0.66
    @test isapprox(jump_int, 0.0, atol=1e-6)
end

@testset "grid coloring" begin
    function test_coloring(grid, cellset=1:getncells(grid))
        for alg in (ColoringAlgorithm.Greedy, ColoringAlgorithm.WorkStream)
            color_vectors = create_coloring(grid, cellset; alg=alg)
            @test sum(length, color_vectors, init=0) == length(cellset)
            @test union!(Set{Int}(), color_vectors...)  == Set(cellset)
            conn = Ferrite.create_incidence_matrix(grid, cellset)
            for color in color_vectors, c1 in color, c2 in color
                @test !conn[c1, c2]
            end
        end
    end
    test_coloring(generate_grid(Line, (5,)))
    test_coloring(generate_grid(QuadraticLine, (5,)))
    test_coloring(generate_grid(Triangle, (5, 5)))
    test_coloring(generate_grid(QuadraticTriangle, (5, 5)))
    test_coloring(generate_grid(Quadrilateral, (5, 5)))
    test_coloring(generate_grid(QuadraticQuadrilateral, (5, 5)))
    test_coloring(generate_grid(Tetrahedron, (5, 5, 5)))
    # test_coloring(generate_grid(QuadraticTetrahedron, (5, 5, 5)))
    test_coloring(generate_grid(Hexahedron, (5, 5, 5)))
    # test_coloring(generate_grid(QuadraticHexahedron, (5, 5, 5)))

    # color only a subset
    test_coloring(generate_grid(Line, (5,)), 1:3)
    test_coloring(generate_grid(Triangle, (5, 5)), Set{Int}(1:3^2))
    test_coloring(generate_grid(Quadrilateral, (5, 5)), Set{Int}(1:3^2))
    test_coloring(generate_grid(Tetrahedron, (5, 5, 5)), Set{Int}(1:3^3))
    test_coloring(generate_grid(Hexahedron, (5, 5, 5)), Set{Int}(1:3^3))
    # unconnected subset
    test_coloring(generate_grid(Triangle, (10, 10)), union(Set(1:10), Set(70:80)))

    #Special case with one and zero elements in the sets
    test_coloring(generate_grid(Quadrilateral, (2, 2)), [1])
    test_coloring(generate_grid(Quadrilateral, (2, 2)), [])
end

@testset "High order dof distribution" begin
    # 3-----4
    # | \   |
    # |  \  |
    # |   \ |
    # 1-----2
    grid = generate_grid(Triangle, (1, 1))

    ## Lagrange{RefTriangle,3}
    # Dofs per position per triangle
    # 3      3-14-15-11
    # | \     \      |
    # 9  7     7  16 13
    # |   \     \    |
    # |    \     \   |
    # 8  10 6     6  12
    # |      \     \ |
    # 1-4---5-2      2
    dh = DofHandler(grid)
    add!(dh, :u, Lagrange{RefTriangle,3}())
    close!(dh)
    @test celldofs(dh, 1) == [1, 2, 3, 4, 5, 6, 7, 9, 8, 10]
    @test celldofs(dh, 2) == [2, 11, 3, 12, 13, 15, 14, 7, 6, 16]

    ## Lagrange{RefTriangle,3}
    # First dof per position per triangle
    # 5      5-27-29-21
    # | \     \      |
    # 17 13   13  31 25
    # |   \     \    |
    # |    \     \   |
    # 15 19 11   11  23
    # |      \     \ |
    # 1-7---9-3      3
    dh = DofHandler(grid)
    add!(dh, :u, Lagrange{RefTriangle,3}()^2)
    close!(dh)
    @test celldofs(dh, 1) == [1, 2, 3, 4, 5, 6, 7, 8, 9, 10, 11, 12, 13, 14, 17, 18, 15, 16, 19, 20]
    @test celldofs(dh, 2) == [3, 4, 21, 22, 5, 6, 23, 24, 25, 26, 29, 30, 27, 28, 13, 14, 11, 12, 31, 32]
end

@testset "vectorization layer compat" begin
    struct VectorLagrangeTest{shape,order,vdim} <: ScalarInterpolation{shape,order} end
    Ferrite.adjust_dofs_during_distribution(ip::VectorLagrangeTest{<:Any, order}) where {order} = order > 2

    @testset "1d" begin
        grid = generate_grid(Line, (2,))

        Ferrite.vertexdof_indices(::VectorLagrangeTest{RefLine,1,2}) = ((1,2),(3,4))
        dh1 = DofHandler(grid)
        add!(dh1, :u, VectorLagrangeTest{RefLine,1,2}())
        close!(dh1)
        dh2 = DofHandler(grid)
        # TODO: Why was this RefQuadrilateral? Check it is correct to test with RefLine
        add!(dh2, :u, Lagrange{RefLine,1}()^2)
        close!(dh2)
        @test dh1.cell_dofs == dh2.cell_dofs

        Ferrite.vertexdof_indices(::VectorLagrangeTest{RefLine,1,3}) = ((1,2,3),(4,5,6))
        dh1 = DofHandler(grid)
        add!(dh1, :u, VectorLagrangeTest{RefLine,1,3}())
        close!(dh1)
        dh2 = DofHandler(grid)
        # TODO: Why was this RefQuadrilateral? Check it is correct to test with RefLine
        add!(dh2, :u, Lagrange{RefLine,1}()^3)
        close!(dh2)
        @test dh1.cell_dofs == dh2.cell_dofs
    end

    @testset "2d" begin
        grid = generate_grid(Quadrilateral, (2,2))
        Ferrite.vertexdof_indices(::VectorLagrangeTest{RefQuadrilateral,1,2}) = ((1,2),(3,4),(5,6),(7,8))
        dh1 = DofHandler(grid)
        add!(dh1, :u, VectorLagrangeTest{RefQuadrilateral,1,2}())
        close!(dh1)
        dh2 = DofHandler(grid)
        add!(dh2, :u, Lagrange{RefQuadrilateral,1}()^2)
        close!(dh2)
        @test dh1.cell_dofs == dh2.cell_dofs

        Ferrite.vertexdof_indices(::VectorLagrangeTest{RefQuadrilateral,1,3}) = ((1,2,3),(4,5,6),(7,8,9),(10,11,12))
        Ferrite.facedof_indices(::VectorLagrangeTest{RefQuadrilateral,1,3}) = ((1,2,3,4,5,6), (4,5,6,7,8,9), (7,8,9,10,11,12), (10,11,12,1,2,3))
        dh1 = DofHandler(grid)
        add!(dh1, :u, VectorLagrangeTest{RefQuadrilateral,1,3}())
        close!(dh1)
        dh2 = DofHandler(grid)
        add!(dh2, :u, Lagrange{RefQuadrilateral,1}()^3)
        close!(dh2)
        @test dh1.cell_dofs == dh2.cell_dofs
    end

    @testset "VTKFileCollection" begin
<<<<<<< HEAD
        @testset "equivalence of addstep methods" begin 
=======
        @testset "equivalence of addstep methods" begin
>>>>>>> c956e705
            grid = generate_grid(Triangle, (2,2))
            celldata = rand(getncells(grid))
            fname = "addstep"
            pvd1 = VTKFileCollection(fname, grid)
            pvd2 = VTKFileCollection(fname, grid)
            timesteps = 0:0.5:0.5
            for (n, t) in pairs(timesteps)
                addstep!(pvd1, t) do io
                    write_cell_data(io, celldata*n, "celldata")
                end
                vtk = VTKFile(string(fname, "2_", n), grid)
                write_cell_data(vtk, celldata*n, "celldata")
                addstep!(pvd2, vtk, t)
                @test !(isopen(vtk.vtk))
            end
            close.((pvd1, pvd2))
<<<<<<< HEAD
            @test pvd1.step == pvd2.step # Same nr of steps added 
=======
            @test pvd1.step == pvd2.step # Same nr of steps added
>>>>>>> c956e705
            for (n, t) in pairs(timesteps)
                fname1 = string(fname, "_", n, ".vtu")
                fname2 = string(fname, "2_", n, ".vtu")
                sha_vtk1 = bytes2hex(open(SHA.sha1, fname1))
                sha_vtk2 = bytes2hex(open(SHA.sha1, fname2))
                @test sha_vtk1 == sha_vtk2
                rm.((fname1, fname2))
            end
            rm(string(fname, ".pvd"))
            # Solving https://github.com/Ferrite-FEM/Ferrite.jl/issues/397
<<<<<<< HEAD
            # would allow checking the pvd files as well. 
=======
            # would allow checking the pvd files as well.
>>>>>>> c956e705
        end
        @testset "kwargs forwarding" begin
            grid = generate_grid(Quadrilateral, (10,10))
            file_sizes = Int[]
            fname = "test_collection_kwargs"
            for compress in (true, false)
                pvd = VTKFileCollection(fname, grid)
                addstep!(pvd, 0.0; compress) do io
                    nothing
                end
                close(pvd)
                push!(file_sizes, stat(string(fname, "_1.vtu")).size)
                rm(string(fname, "_1.vtu"))
            end
            rm(string(fname, ".pvd"))
            @test file_sizes[1] < file_sizes[2] # Check that compress=true gives smaller file size
        end
    end
end<|MERGE_RESOLUTION|>--- conflicted
+++ resolved
@@ -710,11 +710,7 @@
     end
 
     @testset "VTKFileCollection" begin
-<<<<<<< HEAD
-        @testset "equivalence of addstep methods" begin 
-=======
         @testset "equivalence of addstep methods" begin
->>>>>>> c956e705
             grid = generate_grid(Triangle, (2,2))
             celldata = rand(getncells(grid))
             fname = "addstep"
@@ -731,11 +727,7 @@
                 @test !(isopen(vtk.vtk))
             end
             close.((pvd1, pvd2))
-<<<<<<< HEAD
-            @test pvd1.step == pvd2.step # Same nr of steps added 
-=======
             @test pvd1.step == pvd2.step # Same nr of steps added
->>>>>>> c956e705
             for (n, t) in pairs(timesteps)
                 fname1 = string(fname, "_", n, ".vtu")
                 fname2 = string(fname, "2_", n, ".vtu")
@@ -746,11 +738,7 @@
             end
             rm(string(fname, ".pvd"))
             # Solving https://github.com/Ferrite-FEM/Ferrite.jl/issues/397
-<<<<<<< HEAD
-            # would allow checking the pvd files as well. 
-=======
             # would allow checking the pvd files as well.
->>>>>>> c956e705
         end
         @testset "kwargs forwarding" begin
             grid = generate_grid(Quadrilateral, (10,10))
