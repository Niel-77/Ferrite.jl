--- conflicted
+++ resolved
@@ -282,13 +282,13 @@
 getfacerefshape(::Pyramid, face::Int) = face == 1 ? RefQuadrilateral : RefTriangle
 getfacerefshape(::Wedge, face::Int) = face ∈ (1,5) ? RefTriangle : RefQuadrilateral
 
-<<<<<<< HEAD
 # For testing of show of various types
 function show_as_string(value, mime=MIME"text/plain"())
     io = IOBuffer()
     show(IOContext(io), mime, value)
     return String(take!(io))
-=======
+end
+
 ######################################################
 # Dummy RefShape to test get_transformation_matrix   #
 ######################################################
@@ -300,5 +300,4 @@
             (1, 5, 4, 3, 2), 
         )
     end
->>>>>>> 67a2826b
 end