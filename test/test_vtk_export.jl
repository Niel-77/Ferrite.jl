--- conflicted
+++ resolved
@@ -41,7 +41,6 @@
             @test bytes2hex(open(SHA.sha1, fname*".vtu")) == "31b506bd9729b11992f8bcb79a2191eb65d223bf"
         end
     end
-<<<<<<< HEAD
 
     @testset "discontinuous" begin
         # Produce a u such that the overall shape is f(x, xc) = 2 * (x[1]^2 - x[2]^2) - (xc[1]^2 - xc[2]^2)
@@ -86,19 +85,18 @@
             testhash = "daf0cbe26ff709705f338526b19881ef5758f16b"
 
             fname1 = joinpath(tmp, "discont_kwarg")
-            VTKFile(fname1, grid; write_discontinuous=true) do vtk
+            VTKGridFile(fname1, grid; write_discontinuous=true) do vtk
                 write_solution(vtk, dh_dg, u_dg)
             end
             @test bytes2hex(open(SHA.sha1, fname1*".vtu")) == testhash
 
             fname2 = joinpath(tmp, "discont_auto")
-            VTKFile(fname2, dh_dg) do vtk
+            VTKGridFile(fname2, dh_dg) do vtk
                 write_solution(vtk, dh_dg, u_dg)
             end
             @test bytes2hex(open(SHA.sha1, fname2*".vtu")) == testhash
         end
 
-=======
     @testset "write_cellset" begin
         # More tests in `test_grid_dofhandler_vtk.jl`, this just validates writing all sets in the grid
         # which is not tested there, see https://github.com/Ferrite-FEM/Ferrite.jl/pull/948
@@ -116,6 +114,5 @@
             end
             @test bytes2hex(open(SHA.sha1, manual*".vtu")) == bytes2hex(open(SHA.sha1, auto*".vtu"))
         end
->>>>>>> b6976d3e
     end
 end